--- conflicted
+++ resolved
@@ -9,34 +9,15 @@
 from __future__ import annotations
 
 import math
-<<<<<<< HEAD
-import os
-=======
->>>>>>> d6479df2
 import random
 import sys
 from collections import defaultdict
 from dataclasses import dataclass
 from enum import Enum, auto
-<<<<<<< HEAD
-from pathlib import Path
-=======
->>>>>>> d6479df2
 from typing import Dict, List, Optional, Sequence, Tuple
 
 import pygame
 
-<<<<<<< HEAD
-# Ensure relative resources resolve when packaged as an executable.
-if getattr(sys, "frozen", False):
-    BASE_PATH = Path(sys.executable).resolve().parent
-else:
-    BASE_PATH = Path(__file__).resolve().parent.parent
-
-os.chdir(BASE_PATH)
-
-=======
->>>>>>> d6479df2
 # ---------------------------------------------------------------------------
 # Configuration constants
 # ---------------------------------------------------------------------------
